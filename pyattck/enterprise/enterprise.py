from .technique import AttckTechnique
from .actor import AttckActor
from .malware import AttckMalware
from .tools import AttckTools
from .mitigation import AttckMitigation
from .tactic import AttckTactic


class Enterprise(object):

    '''
        This class creates an interface to all data points in the MITRE ATT&CK Enterprise framework.

        This interface enables you to retrieve all properties within each item in the MITRE ATT&CK Enterprise Framework.

        The following categorical items can be accessed using this class:

            1. Tactics (Tactics are the phases defined by MITRE ATT&CK)
            2. Techniques (Techniques are the individual actions which can accomplish a tactic)
            3. Mitigations (Mitigations are recommendations to prevent or protect against a technique)
            4. Actors (Actors or Groups are identified malicious actors/groups which have been identified and documented by MITRE & third-parties)
            5. Tools (Tools are software used to perform techniques)
            6. Malwares (Malwares are specific pieces of malware used by actors (or in general) to accomplish a technique)
        
        You can also search the external dataset for external commands that are similar using the `search_commands` method.

           .. code-block:: python
               
               from pyattck import Attck

               attck = Attck()
               
               for search in attck.enterprise.search_commands('powershell'):
                   print(search['technique'])
                   print(search['reason_for_match'])

        Additionally, as of pyattck 2.0.0 you can now access additional datasets related to a technique.
        These datasets are [documented here](https://github.com/swimlane/pyattck/blob/master/generateattcks/README.md).

        Each technique enables you to access the following properties on the object:

            1. command_list - A list of commands associated with a technique
            2. commands = A list of dictionary objects containing source, command, and provided name associated with a technique
            3. queries = A list of dictionary objects containing product, query, and name associated with a technique
            4. datasets = A list of raw datasets associated with a technique
            5. possible_detections = A list of raw datasets containing possible detection methods for a technique

        Each Actor object (if available) enables you to access the following properties on the object:

            1. country
            2. operations
            3. attribution_links
            4. known_tools
            5. targets
            6. additional_comments
            7. external_description

        You can retrieve the entire dataset using the `external_dataset` property on a `actor` object.

        pyattck also enables you to retrieve or generate logos for the actor or group using the following properties:
        
            - ascii_logo - Generated ASCII logo based on the actor or groups name
            - image_logo - Generated ASCII logo based on a provided logo

        Each Tools object (if available) enables you to access the following properties on the object:

            1. additional_names
            2. attribution_links
            3. additional_comments
            4. family

        You can retrieve the entire dataset using the `external_dataset` property on a `tool` object.

        You can also access external data properties from the C2 Matrix project. The following properties are generated using C2 Matrix external data:

            - HTTP
            - Implementation
            - Custom Profile
            - DomainFront
            - Multi-User
            - SMB
            - Kill Date
            - macOS
            - GitHub
            - Key Exchange
            - Chaining
            - Price
            - TCP
            - Proxy Aware
            - HTTP3
            - HTTP2
            - Date
            - Evaluator
            - Working Hours
            - Slack
            - FTP
            - Version Reviewed
            - Logging
            - Name
            - License
            - Windows
            - Stego
            - Notes
            - Server
            - Actively Maint.
            - Dashboard
            - DNS
            - Popular Site
            - ICMP
            - IMAP
            - DoH
            - Jitter
            - How-To
            - ATT&CK Mapping
            - Kali
            - Twitter
            - MAPI
            - Site
            - Agent
            - API
            - UI
            - Linux

        You can retrieve the entire dataset using the `c2_data` property.

    
    Example:
        Once an Attck object is instantiated, you can access each object type as a list of objects (e.g. techniques, tactics, actors, etc.)

        You can iterate over each object list and access specific properties and relationship properties of each.
        
        The following relationship properties are accessible:
            1. Actors
                1. Tools used by the Actor or Group
                2. Malware used by the Actor or Group
                3. Techniques this Actor or Group uses
            2. Malwares
                1. Actor or Group(s) using this malware
                2. Techniques this malware is used with
            3. Mitigations
                1. Techniques related to a specific set of mitigation suggestions
            4. Tactics
                1. Techniques found in a specific Tactic (phase)
            5. Techniques
                1. Tactics a technique is found in
                2. Mitigation suggestions for a given technique
                3. Actor or Group(s) identified as using this technique
            6. Tools
                1. Techniques that the specified tool is used within
                2. Actor or Group(s) using a specified tool
        
            1. To iterate over a list, do the following:

            .. code-block:: python
               
               from pyattck import Attck

               attck = Attck()
               
               for technique in attck.enterprise.techniques:
                   print(technique.id)
                   print(technique.name)
                   print(technique.description)
                   # etc.

               for mitigation in attck.enterprise.mitigations:
                   print(mitigation.id)
                   print(mitigation.name)
                   print(mitigation.description)
                   # etc.

            2. To access relationship properties, do the following:

            .. code-block:: python

               from pyattck import Attck

               attck = Attck()
               
               for technique in attck.enterprise.techniques:
                   print(technique.id)
                   print(technique.name)
                   print(technique.description)
                   # etc.

                   for actor in technique.actors:
                       print(actor.id)
                       print(actor.name)
                       print(actor.description)
                       # etc.

               for mitigation in attck.enterprise.mitigations:
                   print(mitigation.id)
                   print(mitigation.name)
                   print(mitigation.description)
                   # etc.

                   for technique in mitigation.techniques:
                       print(technique.name)
                       print(technique.description)
                       # etc.

    Arguments:
        attck_json (json) - The attck_json is supplied by the attck.py module when instantiated.

    Returns:
        [Attck]: Returns a Attck object that contains all data from the MITRE ATT&CK Framework
    '''

    __ENTERPRISE_GENERATED_DATA_JSON = None
    
    __tactics = None
    __techniques = None
    __mitigations = None
    __actors = None
    __tools = None
    __malwares = None
    
    def __init__(self, attck_json, nested_subtechniques=True):
        """
        Sets standard properties that are found in all child classes as well as provides standard methods used by inherited classes
        
        Arguments:
            kwargs (dict) -- Takes the MITRE ATT&CK Json object as a kwargs values
            nested_subtechniques (bool) -- Determines if nested subtechniques will be used or not. This is passed from attck class
        """
        self.__attck = attck_json
        self.__nested_subtechniques = nested_subtechniques

    @property
    def actors(self):
        """Creates AttckActor objects
        
        Returns:
            (AttckActor) -- (Returns a list of AttckActor objects)
        """
        if self.__actors is None:
            self.__actors = []
            for group in self.__attck['objects']:
                if group['type'] == 'intrusion-set':
                    self.__actors.append(AttckActor(attck_obj=self.__attck, **group))
        return self.__actors

    @property
    def tactics(self):
        """Creates AttckTactic objects
        
        Returns:
            (AttckTactic) -- (Returns a list of AttckTactic objects)
        """
        if self.__tactics is None:
            self.__tactics = []
            for tactic in self.__attck['objects']:
                if tactic['type'] == 'x-mitre-tactic':
                    self.__tactics.append(AttckTactic(attck_obj=self.__attck, **tactic))
        return self.__tactics

    @property
    def mitigations(self):
        """Creates AttckMitigation objects
        
        Returns:
            (AttckMitigation) -- (Returns a list of AttckMitigation objects)
        """
        if self.__mitigations is None:
            self.__mitigations = []
            for mitigation in self.__attck['objects']:
                if mitigation['type'] == 'course-of-action':
                    self.__mitigations.append(AttckMitigation(attck_obj=self.__attck, **mitigation))
        return self.__mitigations

    @property
    def tools(self):
        """Creates AttckTools objects
        
        Returns:
            (AttckTools) -- Returns a list of AttckTools objects
        """
        if self.__tools is None:
            self.__tools = []
            for tools in self.__attck['objects']:
                if tools['type'] == 'tool':
                    self.__tools.append(AttckTools(attck_obj=self.__attck, **tools))
        return self.__tools

    @property
    def malwares(self):
        """Creates AttckMalware objects
        
        Returns:
            (AttckMalware) -- Returns a list of AttckMalware objects
        """
        if self.__malwares is None:
            self.__malwares = []
            for malware in self.__attck['objects']:
                if malware['type'] == 'malware':
                    self.__malwares.append(AttckMalware(attck_obj=self.__attck, **malware))
        return self.__malwares

    @property
    def techniques(self):
        """Creates AttckTechnique objects
        
        Returns:
            (AttckTechnique) -- Returns a list of AttckTechnique objects
        """
        if self.__techniques is None:
            subtechniques = []
            self.__techniques = []
<<<<<<< HEAD
            for technique in self.__attck["objects"]:
                if technique.get('type') == 'attack-pattern' and technique.get('revoked') is not True:
                    if self.__nested_subtechniques:
                        if technique.get('x_mitre_is_subtechnique'):
                            subtechniques.append(technique)
                        else:
                            self.__techniques.append(AttckTechnique(attck_obj=self.__attck, **technique))
                    else:
                        self.__techniques.append(AttckTechnique(attck_obj=self.__attck, **technique))

            if subtechniques:
                for item in subtechniques:
                    if item.get('external_references'):
                        for p in item.get('external_references'):
=======
            for technique in self.attck["objects"]:
                if technique['type'] == 'attack-pattern':
                    if 'x_mitre_is_subtechnique' in technique:
                        if technique['x_mitre_is_subtechnique']:
                            subtechniques.append(technique)
                        else:
                            self.__techniques.append(AttckTechnique(attck_obj=self.attck, **technique))
                    else:
                        self.__techniques.append(AttckTechnique(attck_obj=self.attck, **technique))

            if subtechniques:
                for item in subtechniques:
                    if "external_references" in item:
                        for p in item['external_references']:
>>>>>>> 9e5e56fb
                            for s in p:
                                if p[s] == 'mitre-attack':
                                    for technique in self.__techniques:
                                        if p['external_id'].split('.')[0] == technique.id:
<<<<<<< HEAD
                                            technique.subtechniques = AttckTechnique(attck_obj=self.__attck, **item)
=======
                                            technique.subtechniques = AttckTechnique(attck_obj=self.attck, **item)
>>>>>>> 9e5e56fb
        return self.__techniques
   

    def search_commands(self, search_term):
        """Search external datasets for potential commands using a search term  
        
        Args:
            search_term (str): A command to search for close matches against all external datasets containing potential commands
        
        Returns:
            list: A list of dictionaries containing the technique and the reason for a close match
        """
        from ..datasets import AttckDatasets
        return_list = []
        if not Enterprise.__ENTERPRISE_GENERATED_DATA_JSON:
            Enterprise.__ENTERPRISE_GENERATED_DATA_JSON = AttckDatasets().generated_attck_data()
        for item in Enterprise.__ENTERPRISE_GENERATED_DATA_JSON['techniques']:
            if 'command_list' in item:
                if item['command_list']:
                    for cmd in item['command_list']:
                        if cmd:
                            if search_term in cmd:
                                for technique in self.techniques:
                                    if technique.id.lower() == item['technique_id'].lower():
                                        return_list.append({
                                            'technique': technique
                                        })
<<<<<<< HEAD
=======
                  
>>>>>>> 9e5e56fb
        if return_list:
            return return_list
        else:
            return 'No similar commands found'<|MERGE_RESOLUTION|>--- conflicted
+++ resolved
@@ -307,7 +307,6 @@
         if self.__techniques is None:
             subtechniques = []
             self.__techniques = []
-<<<<<<< HEAD
             for technique in self.__attck["objects"]:
                 if technique.get('type') == 'attack-pattern' and technique.get('revoked') is not True:
                     if self.__nested_subtechniques:
@@ -322,31 +321,11 @@
                 for item in subtechniques:
                     if item.get('external_references'):
                         for p in item.get('external_references'):
-=======
-            for technique in self.attck["objects"]:
-                if technique['type'] == 'attack-pattern':
-                    if 'x_mitre_is_subtechnique' in technique:
-                        if technique['x_mitre_is_subtechnique']:
-                            subtechniques.append(technique)
-                        else:
-                            self.__techniques.append(AttckTechnique(attck_obj=self.attck, **technique))
-                    else:
-                        self.__techniques.append(AttckTechnique(attck_obj=self.attck, **technique))
-
-            if subtechniques:
-                for item in subtechniques:
-                    if "external_references" in item:
-                        for p in item['external_references']:
->>>>>>> 9e5e56fb
                             for s in p:
                                 if p[s] == 'mitre-attack':
                                     for technique in self.__techniques:
                                         if p['external_id'].split('.')[0] == technique.id:
-<<<<<<< HEAD
                                             technique.subtechniques = AttckTechnique(attck_obj=self.__attck, **item)
-=======
-                                            technique.subtechniques = AttckTechnique(attck_obj=self.attck, **item)
->>>>>>> 9e5e56fb
         return self.__techniques
    
 
@@ -374,10 +353,6 @@
                                         return_list.append({
                                             'technique': technique
                                         })
-<<<<<<< HEAD
-=======
-                  
->>>>>>> 9e5e56fb
         if return_list:
             return return_list
         else:
