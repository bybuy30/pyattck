

class AttckObject(object):
    '''Parent class of all other Mitre ATT&CK based classes

    This is a private class and should not be accessed directly
    
    Arguments:
        AttckObject (dict) -- Takes the Mitre ATT&CK Json object as a kwargs values
    '''

    _RELATIONSHIPS = None
    
    def __init__(self, **kwargs):
        """
        Sets standard properties that are found in all child classes as well as provides standard methods used by inherited classes
        
        Arguments:
            kwargs (dict) -- Takes the Mitre ATT&CK Json object as a kwargs values
        """
        self.id = self._set_id(kwargs)
        self.name = self._set_attribute(kwargs, 'name')
        self.alias = self.__set_alias(kwargs)
        self.description = self._set_attribute(kwargs, 'description')
        self.reference = self._set_reference(kwargs)
        self.created = self._set_attribute(kwargs, 'created')
        self.modified = self._set_attribute(kwargs, 'modified')
        self.stix = self._set_attribute(kwargs, 'id')
        self.type = self._set_attribute(kwargs, 'type')

    def __str__(self):
        return_dict = {}
        for key,val in self.__dict__.items():
            if not key.startswith('_'):
                return_dict[key] = val
        return str(return_dict)

    def __repr__(self):
        return "{class_name}('{name}', '{id}')".format(
            class_name=self.__class__.__name__,
            name=self.name,
            id=self.id
        )

    def set_relationships(self, attck_obj):
        """Generates relationships within attck_obj based on a defined relationship from Mitre ATT&CK
        
        Args:
            attck_obj (dict): MITRE ATT&CK Json object
        """
        if not AttckObject._RELATIONSHIPS:
            relationship_obj = {}
            for item in attck_obj['objects']:
                if 'type' in item:
                    if item['type'] == 'relationship':
                        source_id = item['source_ref']
                        target_id = item['target_ref']
                        if source_id not in relationship_obj:
                            relationship_obj[source_id] = []
                        relationship_obj[source_id].append(target_id)

                        if target_id not in relationship_obj:
                            relationship_obj[target_id] = []
                        relationship_obj[target_id].append(source_id)
            AttckObject._RELATIONSHIPS = relationship_obj

    def __set_alias(self, obj):
        """Returns the Mitre ATT&CK Framework aliases
        
        Arguments:
            obj (dict) -- A Mitre ATT&CK Framework json object
        
        Returns:
            (str) -- Returns the Mitre ATT&CK Framework aliases
        """
        return_list = []
        if obj.get('aliases'):
            for item in obj['aliases']:
                return_list.append(item)
        if obj.get('x_mitre_aliases'):
            for item in obj['x_mitre_aliases']:
                return_list.append(item)
        return return_list

    def _set_attribute(self, obj, name):
        """Parent class method to set attribute based on passed in object
           and the name of the property
        
        Arguments:
            obj (dict) -- Provided json objects are passed to this method
            name (str) -- The json property name to set attribute in child classes
        
        Returns:
            (str) -- Returns either the value of the attribute requested or returns 'null'
        """
        try:
            value = obj.get(name)
            return None if not value else value
        except:
            return None
<<<<<<< HEAD
=======

>>>>>>> 9e5e56fb

    def _set_list_items(self, obj, list_name):
        """Private method used by child classes and normalizes list items
        
        Args:
            obj (dict) -- Provided json objects are passed to this method
            list_name (str) -- The json property name to set list items attribute in child classes
        
        Returns:
            list: returns a list of values from the provided list_name property
        """        
        item_value = []
        if list_name in obj:
            for item in obj[list_name]:
                item_value.append(item)
            return item_value

    def _set_id(self, obj):
        """Returns the Mitre ATT&CK Framework external ID 
        
        Arguments:
            obj (dict) -- A Mitre ATT&CK Framework json object
        
        Returns:
            (str) -- Returns the Mitre ATT&CK Framework external ID
        """
        if obj.get('external_references'):
            for p in obj['external_references']:
                if p.get('source_name') == 'mitre-attack':
                    return p.get('external_id')
        return 'No ID Defined'
        
    def _set_wiki(self, obj):
        """Returns the Mitre ATT&CK Framework Wiki URL
        
        Arguments:
            obj (dict) -- A Mitre ATT&CK Framework json object
        
        Returns:
            (str) -- Returns the Mitre ATT&CK Framework Wiki URL
        """
        if obj.get('external_references'):
            for p in obj['external_references']:
                if p.get('source_name') == 'mitre-attack':
                    return p.get('url')

    def _set_reference(self, obj):
        """Returns a list of external references from the provided Mitre ATT&CK Framework json object
        
        Arguments:
            obj (dict) -- A Mitre ATT&CK Framework json object
        
        Returns:
            (dict) -- Returns a dict containing the following key/value pairs
                external_id (str) -- The Mitre ATT&CK Framework external ID
                url (str)         -- The Mitre ATT&CK Framework URL
                source_name (str) -- The Mitre ATT&CK Framework source name
                description (str) -- The Mitre ATT&CK Framework description or None if it does not exist
        """
        return_list = []
        if obj.get('external_references'):
            for p in obj['external_references']:
                return_list.append(p)
        return return_list<|MERGE_RESOLUTION|>--- conflicted
+++ resolved
@@ -98,10 +98,6 @@
             return None if not value else value
         except:
             return None
-<<<<<<< HEAD
-=======
-
->>>>>>> 9e5e56fb
 
     def _set_list_items(self, obj, list_name):
         """Private method used by child classes and normalizes list items
