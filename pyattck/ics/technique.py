--- conflicted
+++ resolved
@@ -248,34 +248,7 @@
         if self._RELATIONSHIPS.get(self.stix):
             for item in self._RELATIONSHIPS[self.stix]:
                 if item in item_dict:
-<<<<<<< HEAD
-                    return_list.append(AttckMitigation(attck_obj=self.__attck_obj, **item_dict[item]))
-        return return_list 
-
-    @property
-    def malwares(self):
-        """
-        Returns all malware objects that a technique is associated with
-
-        Returns:
-            [list] -- A list of malware objects defined within the
-                      ICS MITRE ATT&CK Framework
-        """
-        from .malware import AttckMalware
-        return_list = []
-        item_dict = {}
-        for item in self.__attck_obj['objects']:
-            if 'type' in item:
-                if item['type'] == 'malware':
-                    item_dict[item['id']] = item
-        if self._RELATIONSHIPS.get(self.stix):
-            for item in self._RELATIONSHIPS[self.stix]:
-                if item in item_dict:
-                    return_list.append(AttckMalware(attck_obj=self.__attck_obj, **item_dict[item]))
-        return return_list 
-=======
                     return_list.append(
                         AttckMitigation(attck_obj=self.__attck_obj, _enterprise_attck_obj=self.__enterprise_attck_obj,
                                         **item_dict[item]))
-        return return_list
->>>>>>> 73ae98c9
+        return return_list